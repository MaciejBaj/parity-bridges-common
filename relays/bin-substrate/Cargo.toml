[package]
name = "substrate-relay"
version = "0.1.0"
authors = ["Parity Technologies <admin@parity.io>"]
edition = "2018"
license = "GPL-3.0-or-later WITH Classpath-exception-2.0"

[dependencies]
anyhow = "1.0"
async-std = "1.9.0"
async-trait = "0.1.42"
codec = { package = "parity-scale-codec", version = "2.0.0" }
futures = "0.3.12"
hex = "0.4"
log = "0.4.14"
num-format = "0.4"
num-traits = "0.2"
paste = "1.0"
structopt = "0.3"

# Bridge dependencies

bp-header-chain = { path = "../../primitives/header-chain" }
bp-kusama = { path = "../../primitives/chain-kusama" }
bp-messages = { path = "../../primitives/messages" }
bp-message-dispatch = { path = "../../primitives/message-dispatch" }
bp-millau = { path = "../../primitives/chain-millau" }
bp-polkadot = { path = "../../primitives/chain-polkadot" }
bp-rialto = { path = "../../primitives/chain-rialto" }
bp-rococo = { path = "../../primitives/chain-rococo" }
bp-wococo = { path = "../../primitives/chain-wococo" }
bp-runtime = { path = "../../primitives/runtime" }
bp-westend = { path = "../../primitives/chain-westend" }
bp-circuit = { path = "../../primitives/chain-circuit" }
bp-gateway = { path = "../../primitives/chain-gateway" }
bridge-runtime-common = { path = "../../bin/runtime-common" }
finality-grandpa = { version = "0.14.0" }
finality-relay = { path = "../finality" }
headers-relay = { path = "../headers" }
messages-relay = { path = "../messages" }
millau-runtime = { path = "../../bin/millau/runtime" }
pallet-bridge-messages = { path = "../../modules/messages" }
pallet-multi-finality-verifier = { path = "../../modules/multi-finality-verifier" }
relay-kusama-client = { path = "../client-kusama" }
relay-millau-client = { path = "../client-millau" }
relay-polkadot-client = { path = "../client-polkadot" }
relay-rialto-client = { path = "../client-rialto" }
relay-rococo-client = { path = "../client-rococo" }
<<<<<<< HEAD
relay-gateway-client = { path = "../client-gateway" }
relay-circuit-client = { path = "../client-circuit" }
=======
relay-wococo-client = { path = "../client-wococo" }
>>>>>>> deac90d4
relay-substrate-client = { path = "../client-substrate" }
relay-utils = { path = "../utils" }
relay-westend-client = { path = "../client-westend" }
rialto-runtime = { path = "../../bin/rialto/runtime" }
circuit-runtime = { path = "../../bin/runtimes/circuit-runtime" }
gateway-runtime = { path = "../../bin/runtimes/gateway-runtime" }
# Substrate Dependencies

frame-support = { git = "https://github.com/paritytech/substrate", branch = "master" }
sp-core = { git = "https://github.com/paritytech/substrate", branch = "master" }
sp-finality-grandpa = { git = "https://github.com/paritytech/substrate", branch = "master" }
sp-runtime = { git = "https://github.com/paritytech/substrate", branch = "master" }
sp-trie = { git = "https://github.com/paritytech/substrate", branch = "master" }
sp-version = { git = "https://github.com/paritytech/substrate", branch = "master" }

[dev-dependencies]
sp-keyring = { git = "https://github.com/paritytech/substrate", branch = "master" }
hex-literal = "0.3"<|MERGE_RESOLUTION|>--- conflicted
+++ resolved
@@ -46,12 +46,9 @@
 relay-polkadot-client = { path = "../client-polkadot" }
 relay-rialto-client = { path = "../client-rialto" }
 relay-rococo-client = { path = "../client-rococo" }
-<<<<<<< HEAD
+relay-wococo-client = { path = "../client-wococo" }
 relay-gateway-client = { path = "../client-gateway" }
 relay-circuit-client = { path = "../client-circuit" }
-=======
-relay-wococo-client = { path = "../client-wococo" }
->>>>>>> deac90d4
 relay-substrate-client = { path = "../client-substrate" }
 relay-utils = { path = "../utils" }
 relay-westend-client = { path = "../client-westend" }

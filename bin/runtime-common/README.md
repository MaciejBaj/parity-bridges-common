--- conflicted
+++ resolved
@@ -4,11 +4,7 @@
 messages module into your runtime. Basic prerequisites of these helpers are:
 - we're going to bridge Substrate-based chain with another Substrate-based chain;
 - both chains have [messages module](../../modules/messages/README.md), Substrate bridge
-<<<<<<< HEAD
-  module and the [call dispatch module](../../modules/call-dispatch/README.md);
-=======
   module and the [call dispatch module](../../modules/dispatch/README.md);
->>>>>>> 5c2fba7d
 - all message lanes are identical and may be used to transfer the same messages;
 - the messages sent over the bridge are dispatched using
   [call dispatch module](../../modules/dispatch/README.md);
